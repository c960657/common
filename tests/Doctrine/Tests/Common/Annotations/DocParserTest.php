--- conflicted
+++ resolved
@@ -226,23 +226,23 @@
         $parser = new DocParser();
         $result = $parser->parse("@Doctrine\Tests\Common\Annotations\Name(@')");
     }
-    
+
     /**
      * @group DCOM-56
      */
     public function testAutoloadAnnotation()
     {
         $this->assertFalse(class_exists('Doctrine\Tests\Common\Annotations\Fixture\Annotation\Autoload', false), 'Pre-condition: Doctrine\Tests\Common\Annotations\Fixture\Annotation\Autoload not allowed to be loaded.');
-        
-        $parser = new DocParser();
-        
+
+        $parser = new DocParser();
+
         AnnotationRegistry::registerAutoloadNamespace('Doctrine\Tests\Common\Annotations\Fixtures\Annotation', __DIR__ . '/../../../../');
-        
+
         $parser->setImports(array(
             'autoload' => 'Doctrine\Tests\Common\Annotations\Fixtures\Annotation\Autoload',
         ));
         $annotations = $parser->parse('@Autoload');
-        
+
         $this->assertEquals(1, count($annotations));
         $this->assertInstanceOf('Doctrine\Tests\Common\Annotations\Fixtures\Annotation\Autoload', $annotations[0]);
     }
@@ -383,7 +383,7 @@
         $result = $parser->parse("@Name(foo=-1234.345)");
         $annot = $result[0];
         $this->assertInternalType('float', $annot->foo);
-        
+
         $result = $parser->parse("@Marker(-1234.345)");
         $annot = $result[0];
         $this->assertInternalType('float', $annot->value);
@@ -436,15 +436,6 @@
     public $foo;
 }
 
-<<<<<<< HEAD
-class Marker extends \Doctrine\Common\Annotations\Annotation {}
-
-class True extends \Doctrine\Common\Annotations\Annotation {}
-
-class False extends \Doctrine\Common\Annotations\Annotation {}
-
-class Null extends \Doctrine\Common\Annotations\Annotation {}
-=======
 /** @Annotation */
 class Marker {}
 
@@ -456,7 +447,6 @@
 
 /** @Annotation */
 class Null {}
->>>>>>> 48bfab0c
 
 namespace Doctrine\Tests\Common\Annotations\FooBar;
 
