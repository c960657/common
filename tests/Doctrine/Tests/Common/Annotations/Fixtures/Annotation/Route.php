<?php

namespace Doctrine\Tests\Common\Annotations\Fixtures\Annotation;

<<<<<<< HEAD
class Route extends \Doctrine\Common\Annotations\Annotation
=======
/** @Annotation */
class Route
>>>>>>> 48bfab0c
{
    private $pattern;
    private $name;
}<|MERGE_RESOLUTION|>--- conflicted
+++ resolved
@@ -2,12 +2,8 @@
 
 namespace Doctrine\Tests\Common\Annotations\Fixtures\Annotation;
 
-<<<<<<< HEAD
-class Route extends \Doctrine\Common\Annotations\Annotation
-=======
 /** @Annotation */
 class Route
->>>>>>> 48bfab0c
 {
     private $pattern;
     private $name;
