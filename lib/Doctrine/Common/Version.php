--- conflicted
+++ resolved
@@ -36,11 +36,7 @@
     /**
      * Current Doctrine Version
      */
-<<<<<<< HEAD
     const VERSION = '2.1.0BETA2-DEV';
-=======
-    const VERSION = '3.0.0-DEV';
->>>>>>> a182cd96
 
     /**
      * Compares a Doctrine version with the current one.
