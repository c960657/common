--- conflicted
+++ resolved
@@ -23,13 +23,8 @@
 {
     /**
      * A map of namespaces to use for autoloading purposes based on a PSR-0 convention.
-<<<<<<< HEAD
      *
-     * Contains the namespace as key and an array of direectories as value. If the value is NULL
-=======
-     * 
      * Contains the namespace as key and an array of directories as value. If the value is NULL
->>>>>>> 62c8f324
      * the include path is used for checking for the corresponding file.
      *
      * This autoloading mechanism does not utilize the PHP autoloading but implements autoloading on its own.
