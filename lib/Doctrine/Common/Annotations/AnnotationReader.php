--- conflicted
+++ resolved
@@ -115,13 +115,9 @@
     private $ignoredAnnotationNames = array();
 
     /**
-<<<<<<< HEAD
      * Constructor.
      *
      * Initializes a new AnnotationReader.
-=======
-     * Constructor. Initializes a new AnnotationReader that uses the given Cache provider.
->>>>>>> 7d769f33
      */
     public function __construct()
     {
