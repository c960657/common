<?php
/*
 * THIS SOFTWARE IS PROVIDED BY THE COPYRIGHT HOLDERS AND CONTRIBUTORS
 * "AS IS" AND ANY EXPRESS OR IMPLIED WARRANTIES, INCLUDING, BUT NOT
 * LIMITED TO, THE IMPLIED WARRANTIES OF MERCHANTABILITY AND FITNESS FOR
 * A PARTICULAR PURPOSE ARE DISCLAIMED. IN NO EVENT SHALL THE COPYRIGHT
 * OWNER OR CONTRIBUTORS BE LIABLE FOR ANY DIRECT, INDIRECT, INCIDENTAL,
 * SPECIAL, EXEMPLARY, OR CONSEQUENTIAL DAMAGES (INCLUDING, BUT NOT
 * LIMITED TO, PROCUREMENT OF SUBSTITUTE GOODS OR SERVICES; LOSS OF USE,
 * DATA, OR PROFITS; OR BUSINESS INTERRUPTION) HOWEVER CAUSED AND ON ANY
 * THEORY OF LIABILITY, WHETHER IN CONTRACT, STRICT LIABILITY, OR TORT
 * (INCLUDING NEGLIGENCE OR OTHERWISE) ARISING IN ANY WAY OUT OF THE USE
 * OF THIS SOFTWARE, EVEN IF ADVISED OF THE POSSIBILITY OF SUCH DAMAGE.
 *
 * This software consists of voluntary contributions made by many individuals
 * and is licensed under the LGPL. For more information, see
 * <http://www.doctrine-project.org>.
 */

namespace Doctrine\Common\Annotations;

use Closure;
use ReflectionClass;

/**
 * A parser for docblock annotations.
 *
 * It is strongly discouraged to change the default annotation parsing process.
 *
 * @author Benjamin Eberlei <kontakt@beberlei.de>
 * @author Guilherme Blanco <guilhermeblanco@hotmail.com>
 * @author Jonathan Wage <jonwage@gmail.com>
 * @author Roman Borschel <roman@code-factory.org>
 * @author Johannes M. Schmitt <schmittjoh@gmail.com>
 */
final class DocParser
{
    /**
     * The lexer.
     *
     * @var Doctrine\Common\Annotations\DocLexer
     */
    private $lexer;

    /**
     * Flag to control if the current annotation is nested or not.
     *
     * @var boolean
     */
    private $isNestedAnnotation = false;

    /**
     * Hashmap containing all use-statements that are to be used when parsing
     * the given doc block.
     *
     * @var array
     */
    private $imports = array();

    /**
     * This hashmap is used internally to cache results of class_exists()
     * look-ups.
     *
     * @var array
     */
    private $classExists = array();

    /**
     * Whether annotations that have not been imported should be ignored.
     *
     * @var boolean
     */
    private $ignoreNotImportedAnnotations = false;

    /**
     * A list with annotations that are not causing exceptions when not resolved to an annotation class.
     *
     * The names must be the raw names as used in the class, not the fully qualified
     * class names.
     *
     * @var array
     */
    private $ignoredAnnotationNames = array();

    /**
     * @var array
     */
    private $namespaceAliases = array();

    /**
     * @var string
     */
    private $context = '';

    /**
     * @var boolean
     */
    private $autoloadAnnotations = false;
    
    /**
     * @var Closure
     */
    private $creationFn = null;

    /**
     * Constructs a new DocParser.
     */
    public function __construct()
    {
        $this->lexer = new DocLexer;
    }

    /**
     * Sets the annotation names that are ignored during the parsing process.
     *
     * The names are supposed to be the raw names as used in the class, not the
     * fully qualified class names.
     *
     * @param array $names
     */
    public function setIgnoredAnnotationNames(array $names)
    {
        $this->ignoredAnnotationNames = $names;
    }
    
    /**
     * @deprecated Will be removed in 3.0
     * @param \Closure $func
     */
    public function setAnnotationCreationFunction(\Closure $func)
    {
        $this->creationFn = $func;
    }

    /**
     * Sets a flag whether to auto-load annotation classes or not.
     *
     * NOTE: It is recommend to turn auto-loading on if your auto-loader supports
     *       silent failing.
     *
     * @param boolean $bool Boolean flag.
     */
    public function setAutoloadAnnotations($bool)
    {
        $this->autoloadAnnotations = $bool;
    }

    /**
     * Gets a flag whether to try to autoload annotation classes.
     *
     * @see setAutoloadAnnotations
     * @return boolean
     */
    public function isAutoloadAnnotations()
    {
        return $this->autoloadAnnotations;
    }

    public function setImports(array $imports)
    {
        $this->imports = $imports;
    }

    public function setIgnoreNotImportedAnnotations($bool)
    {
        $this->ignoreNotImportedAnnotations = (Boolean) $bool;
    }

    public function setAnnotationNamespaceAlias($namespace, $alias)
    {
        $this->namespaceAliases[$alias] = $namespace;
    }

    /**
     * Parses the given docblock string for annotations.
     *
     * @param string $input The docblock string to parse.
     * @param string $context The parsing context.
     * @return array Array of annotations. If no annotations are found, an empty array is returned.
     */
    public function parse($input, $context = '')
    {
        if (false === $pos = strpos($input, '@')) {
            return array();
        }

        // also parse whatever character is before the @
        if ($pos > 0) {
            $pos -= 1;
        }

        $this->context = $context;
        $this->lexer->setInput(trim(substr($input, $pos), '* /'));
        $this->lexer->moveNext();

        return $this->Annotations();
    }

    /**
     * Attempts to match the given token with the current lookahead token.
     * If they match, updates the lookahead token; otherwise raises a syntax error.
     *
     * @param int Token type.
     * @return bool True if tokens match; false otherwise.
     */
    private function match($token)
    {
        if ( ! ($this->lexer->lookahead['type'] === $token)) {
            $this->syntaxError($this->lexer->getLiteral($token));
        }
        $this->lexer->moveNext();
    }

    /**
     * Generates a new syntax error.
     *
     * @param string $expected Expected string.
     * @param array $token Optional token.
     * @throws SyntaxException
     */
    private function syntaxError($expected, $token = null)
    {
        if ($token === null) {
            $token = $this->lexer->lookahead;
        }

        $message =  "Expected {$expected}, got ";

        if ($this->lexer->lookahead === null) {
            $message .= 'end of string';
        } else {
            $message .= "'{$token['value']}' at position {$token['position']}";
        }

        if (strlen($this->context)) {
            $message .= ' in ' . $this->context;
        }

        $message .= '.';

        throw AnnotationException::syntaxError($message);
    }

    /**
     * This will prevent going through the auto-loader on each occurence of the
     * annotation.
     *
     * @param string $fqcn
     * @return boolean
     */
    private function classExists($fqcn)
    {
        if (isset($this->classExists[$fqcn])) {
            return $this->classExists[$fqcn];
        }

        return $this->classExists[$fqcn] = class_exists($fqcn, $this->autoloadAnnotations);
    }

    /**
     * Annotations ::= Annotation {[ "*" ]* [Annotation]}*
     *
     * @return array
     */
    private function Annotations()
    {
        $annotations = array();

        while (null !== $this->lexer->lookahead) {
            if (DocLexer::T_AT !== $this->lexer->lookahead['type']) {
                $this->lexer->moveNext();
                continue;
            }

            // make sure the @ is preceded by non-catchable pattern
            if (null !== $this->lexer->token && $this->lexer->lookahead['position'] === $this->lexer->token['position'] + strlen($this->lexer->token['value'])) {
                $this->lexer->moveNext();
                continue;
            }

            // make sure the @ is followed by either a namespace separator, or
            // an identifier token
            if ((null === $peek = $this->lexer->glimpse())
                || (DocLexer::T_NAMESPACE_SEPARATOR !== $peek['type'] && DocLexer::T_IDENTIFIER !== $peek['type'])
                || $peek['position'] !== $this->lexer->lookahead['position'] + 1) {
                $this->lexer->moveNext();
                continue;
            }

            $this->isNestedAnnotation = false;
            if (false !== $annot = $this->Annotation()) {
                $annotations[] = $annot;
            }
        }

        return $annotations;
    }

    /**
     * Annotation     ::= "@" AnnotationName ["(" [Values] ")"]
     * AnnotationName ::= QualifiedName | SimpleName
     * QualifiedName  ::= NameSpacePart "\" {NameSpacePart "\"}* SimpleName
     * NameSpacePart  ::= identifier
     * SimpleName     ::= identifier
     *
     * @return mixed False if it is not a valid annotation.
     */
    private function Annotation()
    {
        $this->match(DocLexer::T_AT);

        // check if we have an annotation
        if ($this->lexer->isNextToken(DocLexer::T_IDENTIFIER)) {
            $this->lexer->moveNext();
            $name = $this->lexer->token['value'];
        } else if ($this->lexer->isNextToken(DocLexer::T_NAMESPACE_SEPARATOR)) {
            $name = '';
        } else {
            $this->syntaxError('namespace separator or identifier');
        }

        while ($this->lexer->lookahead['position'] === $this->lexer->token['position'] + strlen($this->lexer->token['value']) && $this->lexer->isNextToken(DocLexer::T_NAMESPACE_SEPARATOR)) {
            $this->match(DocLexer::T_NAMESPACE_SEPARATOR);
            $this->match(DocLexer::T_IDENTIFIER);
            $name .= '\\'.$this->lexer->token['value'];
        }

<<<<<<< HEAD
        // check if name is supposed to be ignored
        if (!$this->isNestedAnnotation && in_array($name, $this->ignoredAnnotationNames, true)) {
            return false;
        }

        if (strpos($name, ":") !== false) {
            list ($alias, $name) = explode(':', $name);
            // If the namespace alias doesnt exist, skip until next annotation
            if ( ! isset($this->namespaceAliases[$alias])) {
                $this->lexer->skipUntil(DocLexer::T_AT);
                return false;
            }
            $name = $this->namespaceAliases[$alias] . $name;
        }

=======
>>>>>>> 339cc921
        // only process names which are not fully qualified, yet
        if ('\\' !== $name[0] && !$this->classExists($name)) {
            $alias = (false === $pos = strpos($name, '\\'))? $name : substr($name, 0, $pos);

            if (isset($this->imports[$loweredAlias = strtolower($alias)])) {
                if (false !== $pos) {
                    $name = $this->imports[$loweredAlias].substr($name, $pos);
                } else {
                    $name = $this->imports[$loweredAlias];
                }
            } elseif (isset($this->imports['__DEFAULT__']) && $this->classExists($this->imports['__DEFAULT__'].$name)) {
                 $name = $this->imports['__DEFAULT__'].$name;
            } elseif (isset($this->imports['__NAMESPACE__']) && $this->classExists($this->imports['__NAMESPACE__'].'\\'.$name)) {
                 $name = $this->imports['__NAMESPACE__'].'\\'.$name;
            } else {
                if ($this->ignoreNotImportedAnnotations || isset($this->ignoredAnnotationNames[$name])) {
                    return false;
                }

                throw AnnotationException::semanticalError(sprintf('The annotation "@%s" in %s was never imported.', $name, $this->context));
            }
        }

        if (!$this->classExists($name)) {
            throw AnnotationException::semanticalError(sprintf('The annotation "@%s" in %s does not exist, or could not be auto-loaded.', $name, $this->context));
        }

        // at this point, $name contains the fully qualified class name of the
        // annotation, and it is also guaranteed that this class exists, and
        // that it is loaded

        // Next will be nested
        $this->isNestedAnnotation = true;

        $values = array();
        if ($this->lexer->isNextToken(DocLexer::T_OPEN_PARENTHESIS)) {
            $this->match(DocLexer::T_OPEN_PARENTHESIS);

            if ( ! $this->lexer->isNextToken(DocLexer::T_CLOSE_PARENTHESIS)) {
                $values = $this->Values();
            }

            $this->match(DocLexer::T_CLOSE_PARENTHESIS);
        }
        
        return $this->newAnnotation($name, $values);
    }
    
    private function newAnnotation($name, $values)
    {
        if ($this->creationFn !== null) {
            $fn = $this->creationFn;
            return $fn($name, $values);
        }
        
        return new $name($values);
    }

    /**
     * Values ::= Array | Value {"," Value}*
     *
     * @return array
     */
    private function Values()
    {
        $values = array();

        // Handle the case of a single array as value, i.e. @Foo({....})
        if ($this->lexer->isNextToken(DocLexer::T_OPEN_CURLY_BRACES)) {
            $values['value'] = $this->Value();
            return $values;
        }

        $values[] = $this->Value();

        while ($this->lexer->isNextToken(DocLexer::T_COMMA)) {
            $this->match(DocLexer::T_COMMA);
            $token = $this->lexer->lookahead;
            $value = $this->Value();

            if ( ! is_object($value) && ! is_array($value)) {
                $this->syntaxError('Value', $token);
            }

            $values[] = $value;
        }

        foreach ($values as $k => $value) {
            if (is_object($value) && $value instanceof \stdClass) {
                $values[$value->name] = $value->value;
            } else if ( ! isset($values['value'])){
                $values['value'] = $value;
            } else {
                if ( ! is_array($values['value'])) {
                    $values['value'] = array($values['value']);
                }

                $values['value'][] = $value;
            }

            unset($values[$k]);
        }

        return $values;
    }

    /**
     * Value ::= PlainValue | FieldAssignment
     *
     * @return mixed
     */
    private function Value()
    {
        $peek = $this->lexer->glimpse();

        if (DocLexer::T_EQUALS === $peek['type']) {
            return $this->FieldAssignment();
        }

        return $this->PlainValue();
    }

    /**
     * PlainValue ::= integer | string | float | boolean | Array | Annotation
     *
     * @return mixed
     */
    private function PlainValue()
    {
        if ($this->lexer->isNextToken(DocLexer::T_OPEN_CURLY_BRACES)) {
            return $this->Arrayx();
        }

        if ($this->lexer->isNextToken(DocLexer::T_AT)) {
            return $this->Annotation();
        }

        switch ($this->lexer->lookahead['type']) {
            case DocLexer::T_STRING:
                $this->match(DocLexer::T_STRING);
                return $this->lexer->token['value'];

            case DocLexer::T_INTEGER:
                $this->match(DocLexer::T_INTEGER);
                return (int)$this->lexer->token['value'];

            case DocLexer::T_FLOAT:
                $this->match(DocLexer::T_FLOAT);
                return (float)$this->lexer->token['value'];

            case DocLexer::T_TRUE:
                $this->match(DocLexer::T_TRUE);
                return true;

            case DocLexer::T_FALSE:
                $this->match(DocLexer::T_FALSE);
                return false;

            case DocLexer::T_NULL:
                $this->match(DocLexer::T_NULL);
                return null;

            default:
                $this->syntaxError('PlainValue');
        }
    }

    /**
     * FieldAssignment ::= FieldName "=" PlainValue
     * FieldName ::= identifier
     *
     * @return array
     */
    private function FieldAssignment()
    {
        $this->match(DocLexer::T_IDENTIFIER);
        $fieldName = $this->lexer->token['value'];

        $this->match(DocLexer::T_EQUALS);

        $item = new \stdClass();
        $item->name  = $fieldName;
        $item->value = $this->PlainValue();

        return $item;
    }

    /**
     * Array ::= "{" ArrayEntry {"," ArrayEntry}* "}"
     *
     * @return array
     */
    private function Arrayx()
    {
        $array = $values = array();

        $this->match(DocLexer::T_OPEN_CURLY_BRACES);
        $values[] = $this->ArrayEntry();

        while ($this->lexer->isNextToken(DocLexer::T_COMMA)) {
            $this->match(DocLexer::T_COMMA);
            $values[] = $this->ArrayEntry();
        }

        $this->match(DocLexer::T_CLOSE_CURLY_BRACES);

        foreach ($values as $value) {
            list ($key, $val) = $value;

            if ($key !== null) {
                $array[$key] = $val;
            } else {
                $array[] = $val;
            }
        }

        return $array;
    }

    /**
     * ArrayEntry ::= Value | KeyValuePair
     * KeyValuePair ::= Key "=" PlainValue
     * Key ::= string | integer
     *
     * @return array
     */
    private function ArrayEntry()
    {
        $peek = $this->lexer->glimpse();

        if (DocLexer::T_EQUALS === $peek['type']) {
            $this->match(
                $this->lexer->isNextToken(DocLexer::T_INTEGER) ? DocLexer::T_INTEGER : DocLexer::T_STRING
            );

            $key = $this->lexer->token['value'];
            $this->match(DocLexer::T_EQUALS);

            return array($key, $this->PlainValue());
        }

        return array(null, $this->Value());
    }
}<|MERGE_RESOLUTION|>--- conflicted
+++ resolved
@@ -325,12 +325,6 @@
             $name .= '\\'.$this->lexer->token['value'];
         }
 
-<<<<<<< HEAD
-        // check if name is supposed to be ignored
-        if (!$this->isNestedAnnotation && in_array($name, $this->ignoredAnnotationNames, true)) {
-            return false;
-        }
-
         if (strpos($name, ":") !== false) {
             list ($alias, $name) = explode(':', $name);
             // If the namespace alias doesnt exist, skip until next annotation
@@ -341,8 +335,6 @@
             $name = $this->namespaceAliases[$alias] . $name;
         }
 
-=======
->>>>>>> 339cc921
         // only process names which are not fully qualified, yet
         if ('\\' !== $name[0] && !$this->classExists($name)) {
             $alias = (false === $pos = strpos($name, '\\'))? $name : substr($name, 0, $pos);
